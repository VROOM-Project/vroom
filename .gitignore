--- conflicted
+++ resolved
@@ -3,8 +3,5 @@
 bin/
 lib/
 build/
-<<<<<<< HEAD
 /src/.idea/
-=======
-.vscode
->>>>>>> 58f74115
+.vscode