/*
VROOM (Vehicle Routing Open-source Optimization Machine)
Copyright (C) 2015, Julien Coupey

This program is free software: you can redistribute it and/or modify
it under the terms of the GNU General Public License as published by
the Free Software Foundation, either version 3 of the License, or (at
your option) any later version.

This program is distributed in the hope that it will be useful, but
WITHOUT ANY WARRANTY; without even the implied warranty of
MERCHANTABILITY or FITNESS FOR A PARTICULAR PURPOSE. See the GNU
General Public License for more details.

You should have received a copy of the GNU General Public License
along with this program.  If not, see <http://www.gnu.org/licenses/>.
*/

#include "christo_heuristic.h"

std::list<index_t> christo_heuristic::build_solution(const tsp& instance){
  // The eulerian sub-graph further used is made of a minimum spanning
  // tree with a minimum weight perfect matching on its odd degree
  // vertices.

  undirected_graph<distance_t> mst_graph
    = minimum_spanning_tree(instance.get_symmetrized_graph());

  // Getting minimum spanning tree of associated graph under the form
  // of an adjacency list.
  std::unordered_map<index_t, std::list<index_t>> adjacency_list
    = mst_graph.get_adjacency_list();

  // Getting odd degree vertices from the minimum spanning tree.
  std::vector<index_t> mst_odd_vertices;
  for(auto adjacency = adjacency_list.cbegin();
      adjacency != adjacency_list.cend();
      ++adjacency){
    if(adjacency->second.size() % 2 == 1){
      mst_odd_vertices.push_back(adjacency->first);
    }
  }

  // Getting corresponding matrix for the generated sub-graph.
  matrix<distance_t> sub_matrix
<<<<<<< HEAD
    = instance.get_matrix().get_sub_matrix(mst_odd_vertices);
=======
    = instance.get_symmetrized_matrix().get_sub_matrix(mst_odd_vertices);
>>>>>>> ea18eee9

  // Computing minimum weight perfect matching.
  std::unordered_map<index_t, index_t> mwpm
    = minimum_weight_perfect_matching(sub_matrix);

  // Storing those edges from mwpm that are coherent regarding
  // symmetry (y -> x whenever x -> y). Remembering the rest of them
  // for further use. Edges are not doubled in mwpm_final.
  std::unordered_map<index_t, index_t> mwpm_final;
  std::vector<index_t> wrong_vertices;

  unsigned total_ok = 0;
  for(const auto& edge: mwpm){
    if(mwpm.at(edge.second) == edge.first){
      mwpm_final.emplace(std::min(edge.first, edge.second),
                         std::max(edge.first, edge.second));
      ++total_ok;
    }
    else{
      wrong_vertices.push_back(edge.first);
    }
  }
  
  if(!wrong_vertices.empty()){
    std::unordered_map<index_t, index_t> remaining_greedy_mwpm
      = greedy_symmetric_approx_mwpm(sub_matrix.get_sub_matrix(wrong_vertices));

    // Adding edges obtained with greedy algo for the missing vertices
    // in mwpm_final.
    for(const auto& edge: remaining_greedy_mwpm){
      mwpm_final.emplace(std::min(wrong_vertices[edge.first],
                                  wrong_vertices[edge.second]),
                         std::max(wrong_vertices[edge.first],
                                  wrong_vertices[edge.second]));
    }
  }

  // Building eulerian graph.
  std::vector<edge<distance_t>> eulerian_graph_edges
    = mst_graph.get_edges();
  
  // Adding edges from minimum weight perfect matching (with the
  // original vertices index). Edges appear twice in matching so we
  // need to remember the one already added.
  std::set<index_t> already_added;
  for(const auto& edge: mwpm_final){
    index_t first_index = mst_odd_vertices[edge.first];
    index_t second_index = mst_odd_vertices[edge.second];
    if(already_added.find(first_index) == already_added.end()){
      eulerian_graph_edges.emplace_back(first_index,
                                        second_index,
                                        instance.get_symmetrized_matrix()[first_index][second_index]
                                        );
      already_added.insert(second_index);
    }
  }

  // Building Eulerian graph from the edges.
  undirected_graph<distance_t> eulerian_graph (eulerian_graph_edges);

  // Hierholzer's algorithm: building and joining closed tours with
  // vertices that still have adjacent edges.
  std::unordered_map<index_t, std::list<index_t>> eulerian_adjacency_list
    = eulerian_graph.get_adjacency_list();

  std::list<index_t> eulerian_path;
  eulerian_path.push_back(eulerian_adjacency_list.begin()->first);

  // Building and Joining tours as long as necessary.
  bool complete_tour;
  
  do{
    complete_tour = true;       // presumed complete
    std::list<index_t>::iterator new_tour_start;
    // Finding first element of eulerian_path that still has an
    // adjacent edge (if any).
    for(auto vertex = eulerian_path.begin();
        vertex != eulerian_path.end();
        ++vertex){
      if(eulerian_adjacency_list[*vertex].size() > 0){
        new_tour_start = vertex;
        complete_tour = false;
        break;
      }
    }

    if(!complete_tour){
      // Add new tour to initial eulerian path and check again.
      std::list<index_t> new_tour;
      index_t initial_vertex = *new_tour_start;
      index_t current_vertex = initial_vertex;
      index_t next_vertex;
      // Start building new tour.
      do{
        new_tour.push_back(current_vertex);
        // Find next vertex from any adjacent edge and remove used edge.
        next_vertex = eulerian_adjacency_list[current_vertex].front();
        eulerian_adjacency_list[current_vertex].pop_front();
        for(auto vertex = eulerian_adjacency_list[next_vertex].begin();
            vertex != eulerian_adjacency_list[next_vertex].end();
            ++vertex){
          if(*vertex == current_vertex){
            eulerian_adjacency_list[next_vertex].erase(vertex);
            break;
          }
        }
        current_vertex = next_vertex;
      } while(current_vertex != initial_vertex);

      // Adding new tour to existing eulerian path.
      eulerian_path.insert(new_tour_start, new_tour.begin(), new_tour.end());
    }
  }while(!complete_tour);    
    
  std::set<index_t> already_visited;
  std::list<index_t> tour;
  for(auto vertex = eulerian_path.cbegin();
      vertex != eulerian_path.cend();
      ++vertex){
    auto ret = already_visited.insert(*vertex);
    if(ret.second){
      // Vertex not already visited.
      tour.push_back(*vertex);
    }
  }
  return tour;
}<|MERGE_RESOLUTION|>--- conflicted
+++ resolved
@@ -43,11 +43,7 @@
 
   // Getting corresponding matrix for the generated sub-graph.
   matrix<distance_t> sub_matrix
-<<<<<<< HEAD
-    = instance.get_matrix().get_sub_matrix(mst_odd_vertices);
-=======
     = instance.get_symmetrized_matrix().get_sub_matrix(mst_odd_vertices);
->>>>>>> ea18eee9
 
   // Computing minimum weight perfect matching.
   std::unordered_map<index_t, index_t> mwpm
