--- conflicted
+++ resolved
@@ -67,22 +67,13 @@
   // solution in a small amount of time. All possible moves for the
   // different neighbourhoods are performed, stopping when reaching a
   // local minima.
-<<<<<<< HEAD
-  auto start_sym_local_search = std::chrono::high_resolution_clock::now();
-  local_search sym_ls (asymmetric_tsp.get_symmetrized_matrix(),
-                       true,    // Symmetrized problem.
-                       christo_sol,
-                       cl_args.verbose);
-  if(cl_args.verbose){
-    std::cout << "Start local search on symmetric problem." << std::endl;
-  }
-=======
-  local_search sym_ls (symmetrized_tsp,
-                       christo_sol);
   auto start_sym_local_search = std::chrono::high_resolution_clock::now();
   BOOST_LOG_TRIVIAL(info) 
     << "[Local search] Start local search on symmetrized problem.";
->>>>>>> 1bf20957
+
+  local_search sym_ls (asymmetric_tsp.get_symmetrized_matrix(),
+                       true,    // Symmetrized problem.
+                       christo_sol);
 
   distance_t sym_two_opt_gain = 0;
   distance_t sym_relocate_gain = 0;
@@ -109,7 +100,7 @@
     first_loc_index = asymmetric_tsp.size() - 1;
   }
   std::list<index_t> current_sol = sym_ls.get_tour(first_loc_index);
-  auto current_cost = symmetrized_tsp.cost(current_sol);
+  auto current_cost = asymmetric_tsp.symmetrized_cost(current_sol);
 
   auto end_sym_local_search = std::chrono::high_resolution_clock::now();
 
