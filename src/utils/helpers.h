#ifndef HELPERS_H
#define HELPERS_H

/*

This file is part of VROOM.

Copyright (c) 2015-2022, Julien Coupey.
All rights reserved (see LICENSE).

*/

#include <algorithm>
#include <chrono>
#include <numeric>
#include <optional>
#include <sstream>
#include <string>
#include <vector>

#ifdef LOG_LS_OPERATORS
#include <iostream>
#endif

#include "structures/typedefs.h"
#include "structures/vroom/raw_route.h"
#include "structures/vroom/tw_route.h"
#include "utils/exception.h"

namespace vroom {
namespace utils {

using RawSolution = std::vector<RawRoute>;
using TWSolution = std::vector<TWRoute>;

inline TimePoint now() {
  return std::chrono::high_resolution_clock::now();
}

inline UserCost add_without_overflow(UserCost a, UserCost b) {
  if (a > std::numeric_limits<UserCost>::max() - b) {
    throw InputException(
      "Too high cost values, stopping to avoid overflowing.");
  }
  return a + b;
}

inline Duration scale_from_user_duration(UserDuration d) {
  return DURATION_FACTOR * static_cast<Duration>(d);
}

inline UserDuration scale_to_user_duration(Duration d) {
  return static_cast<UserDuration>(d / DURATION_FACTOR);
}

inline UserCost scale_to_user_cost(Cost d) {
  return static_cast<UserCost>(d / DURATION_FACTOR);
}

inline INIT get_init(const std::string& s) {
  if (s == "NONE") {
    return INIT::NONE;
  } else if (s == "HIGHER_AMOUNT") {
    return INIT::HIGHER_AMOUNT;
  } else if (s == "NEAREST") {
    return INIT::NEAREST;
  } else if (s == "FURTHEST") {
    return INIT::FURTHEST;
  } else if (s == "EARLIEST_DEADLINE") {
    return INIT::EARLIEST_DEADLINE;
  } else {
    throw InputException("Invalid heuristic parameter in command-line.");
  }
}

inline SORT get_sort(const std::string& s) {
  if (s == "CAPACITY") {
    return SORT::CAPACITY;
  } else if (s == "FIXED_COST") {
    return SORT::FIXED_COST;
  } else {
    throw InputException("Invalid heuristic parameter in command-line.");
  }
}

#ifdef LOG_LS_OPERATORS
const std::array<std::string, OperatorName::MAX>
  operator_names({"UnassignedExchange",
                  "CrossExchange",
                  "MixedExchange",
                  "TwoOpt",
                  "ReverseTwoOpt",
                  "Relocate",
                  "OrOpt",
                  "IntraExchange",
                  "IntraCrossExchange",
                  "IntraMixedExchange",
                  "IntraRelocate",
                  "IntraOrOpt",
                  "IntraTwoOpt",
                  "PDShift",
                  "RouteExchange",
                  "SwapStar",
                  "RouteSplit"});

inline void log_LS_operators(
  const std::vector<std::array<ls::OperatorStats, OperatorName::MAX>>&
    ls_stats) {
  assert(!ls_stats.empty());

  // Sum indicators per operator.
  std::array<unsigned, OperatorName::MAX> tried_sums;
  std::array<unsigned, OperatorName::MAX> applied_sums;
  tried_sums.fill(0);
  applied_sums.fill(0);

  unsigned total_tried = 0;
  unsigned total_applied = 0;
  for (const auto& ls_run : ls_stats) {
    for (auto op = 0; op < OperatorName::MAX; ++op) {
      tried_sums[op] += ls_run[op].tried_moves;
      total_tried += ls_run[op].tried_moves;

      applied_sums[op] += ls_run[op].applied_moves;
      total_applied += ls_run[op].applied_moves;
    }
  }

  for (auto op = 0; op < OperatorName::MAX; ++op) {
    std::cout << operator_names[op] << "," << tried_sums[op] << ","
              << applied_sums[op] << std::endl;
  }
  std::cout << "Total," << total_tried << "," << total_applied << std::endl;
}
#endif

inline HeuristicParameters str_to_heuristic_param(const std::string& s) {
  // Split command-line string describing parameters.
  constexpr char delimiter = ';';
  std::vector<std::string> tokens;
  std::string token;
  std::istringstream tokenStream(s);
  while (std::getline(tokenStream, token, delimiter)) {
    tokens.push_back(token);
  }

  if ((tokens.size() != 3 and tokens.size() != 4) or tokens[0].size() != 1) {
    throw InputException("Invalid heuristic parameter in command-line.");
  }

  auto init = get_init(tokens[1]);
  auto sort = (tokens.size() == 3) ? SORT::CAPACITY : get_sort(tokens[3]);

  try {
    auto h = std::stoul(tokens[0]);

    if (h != 0 and h != 1) {
      throw InputException("Invalid heuristic parameter in command-line.");
    }

    auto regret_coeff = std::stof(tokens[2]);
    if (regret_coeff < 0) {
      throw InputException("Invalid heuristic parameter in command-line.");
    }

    return HeuristicParameters(static_cast<HEURISTIC>(h),
                               init,
                               regret_coeff,
                               sort);
  } catch (const std::exception& e) {
    throw InputException("Invalid heuristic parameter in command-line.");
  }
}

// Evaluate adding job with rank job_rank in given route at given rank
// for vehicle v.
inline Eval addition_cost(const Input& input,
                          Index job_rank,
                          const Vehicle& v,
                          const std::vector<Index>& route,
                          Index rank) {
  assert(rank <= route.size());

  Index job_index = input.jobs[job_rank].index();
  Eval previous_eval;
  Eval next_eval;
  Eval old_edge_eval;

  if (rank == route.size()) {
    if (route.size() == 0) {
      // Adding job to an empty route.
      if (v.has_start()) {
        previous_eval = v.eval(v.start.value().index(), job_index);
      }
      if (v.has_end()) {
        next_eval = v.eval(job_index, v.end.value().index());
      }
    } else {
      // Adding job past the end after a real job.
      auto p_index = input.jobs[route[rank - 1]].index();
      previous_eval = v.eval(p_index, job_index);
      if (v.has_end()) {
        auto n_index = v.end.value().index();
        old_edge_eval = v.eval(p_index, n_index);
        next_eval = v.eval(job_index, n_index);
      }
    }
  } else {
    // Adding before one of the jobs.
    auto n_index = input.jobs[route[rank]].index();
    next_eval = v.eval(job_index, n_index);

    if (rank == 0) {
      if (v.has_start()) {
        auto p_index = v.start.value().index();
        previous_eval = v.eval(p_index, job_index);
        old_edge_eval = v.eval(p_index, n_index);
      }
    } else {
      auto p_index = input.jobs[route[rank - 1]].index();
      previous_eval = v.eval(p_index, job_index);
      old_edge_eval = v.eval(p_index, n_index);
    }
  }

  return previous_eval + next_eval - old_edge_eval;
}

// Evaluate adding pickup with rank job_rank and associated delivery
// (with rank job_rank + 1) in given route for vehicle v. Pickup is
// inserted at pickup_rank in route and delivery is inserted at
// delivery_rank in route **with pickup**.
inline Eval addition_cost(const Input& input,
                          Index job_rank,
                          const Vehicle& v,
                          const std::vector<Index>& route,
                          Index pickup_rank,
                          Index delivery_rank) {
  assert(pickup_rank < delivery_rank and delivery_rank <= route.size() + 1);

  // Start with pickup eval.
  auto eval = addition_cost(input, job_rank, v, route, pickup_rank);

  if (delivery_rank == pickup_rank + 1) {
    // Delivery is inserted just after pickup.
    Index p_index = input.jobs[job_rank].index();
    Index d_index = input.jobs[job_rank + 1].index();
    eval += v.eval(p_index, d_index);

    Eval after_delivery;
    Eval remove_after_pickup;

    if (pickup_rank == route.size()) {
      // Addition at the end of a route.
      if (v.has_end()) {
        after_delivery = v.eval(d_index, v.end.value().index());
        remove_after_pickup = v.eval(p_index, v.end.value().index());
      }
    } else {
      // There is a job after insertion.
      Index next_index = input.jobs[route[pickup_rank]].index();
      after_delivery = v.eval(d_index, next_index);
      remove_after_pickup = v.eval(p_index, next_index);
    }

    eval += after_delivery;
    eval -= remove_after_pickup;
  } else {
    // Delivery is further away so edges sets for pickup and delivery
    // addition are disjoint.
    eval += addition_cost(input, job_rank + 1, v, route, delivery_rank - 1);
  }

  return eval;
}

// Helper function for SwapStar operator, computing part of the eval
// for in-place replacing of job at rank in route with job at
// job_rank.
inline Eval in_place_delta_cost(const Input& input,
                                Index job_rank,
                                const Vehicle& v,
                                const std::vector<Index>& route,
                                Index rank) {
  assert(!route.empty());
  Index new_index = input.jobs[job_rank].index();

  Eval new_previous_eval;
  Eval new_next_eval;
  std::optional<Index> p_index;
  std::optional<Index> n_index;

  if (rank == 0) {
    if (v.has_start()) {
      p_index = v.start.value().index();
      new_previous_eval = v.eval(p_index.value(), new_index);
    }
  } else {
    p_index = input.jobs[route[rank - 1]].index();
    new_previous_eval = v.eval(p_index.value(), new_index);
  }

  if (rank == route.size() - 1) {
    if (v.has_end()) {
      n_index = v.end.value().index();
      new_next_eval = v.eval(new_index, n_index.value());
    }
  } else {
    n_index = input.jobs[route[rank + 1]].index();
    new_next_eval = v.eval(new_index, n_index.value());
  }

  Eval old_virtual_eval;
  if (p_index and n_index) {
    old_virtual_eval = v.eval(p_index.value(), n_index.value());
  }

  return new_previous_eval + new_next_eval - old_virtual_eval;
}

inline Priority priority_sum_for_route(const Input& input,
                                       const std::vector<Index>& route) {
  return std::accumulate(route.begin(),
                         route.end(),
                         0,
                         [&](auto sum, auto job_rank) {
                           return sum + input.jobs[job_rank].priority;
                         });
}

inline Eval
route_eval_for_vehicle(const Input& input,
                       Index vehicle_rank,
                       const std::vector<Index>::const_iterator first_job,
                       const std::vector<Index>::const_iterator last_job) {
  const auto& v = input.vehicles[vehicle_rank];
  Eval eval;

  if (first_job != last_job) {
    eval.cost += v.fixed_cost();

    if (v.has_start()) {
      eval += v.eval(v.start.value().index(), input.jobs[*first_job].index());
    }

    Index previous = *first_job;
    for (auto it = std::next(first_job); it != last_job; ++it) {
      eval += v.eval(input.jobs[previous].index(), input.jobs[*it].index());
      previous = *it;
    }

    if (v.has_end()) {
      eval += v.eval(input.jobs[previous].index(), v.end.value().index());
    }
  }

  return eval;
}

inline Eval route_eval_for_vehicle(const Input& input,
                                   Index vehicle_rank,
                                   const std::vector<Index>& route) {
  return route_eval_for_vehicle(input,
                                vehicle_rank,
                                route.begin(),
                                route.end());
}

inline void check_precedence(const Input& input,
                             std::unordered_set<Index>& expected_delivery_ranks,
                             Index job_rank) {
  switch (input.jobs[job_rank].type) {
  case JOB_TYPE::SINGLE:
    break;
  case JOB_TYPE::PICKUP:
    expected_delivery_ranks.insert(job_rank + 1);
    break;
  case JOB_TYPE::DELIVERY:
    // Associated pickup has been done before.
    auto search = expected_delivery_ranks.find(job_rank);
    assert(search != expected_delivery_ranks.end());
    expected_delivery_ranks.erase(search);
    break;
  }
}

inline void check_tws(const std::vector<TimeWindow>& tws) {
  if (tws.size() == 0) {
    throw InputException("Empty time-windows.");
  }

  if (tws.size() > 1) {
    for (std::size_t i = 0; i < tws.size() - 1; ++i) {
      if (tws[i + 1].start <= tws[i].end) {
        throw InputException("Unsorted or overlapping time-windows.");
      }
    }
  }
}

inline void check_priority(const Priority priority) {
  if (priority > MAX_PRIORITY) {
    throw InputException("Invalid priority value.");
  }
}

inline Solution format_solution(const Input& input,
                                const RawSolution& raw_routes) {
  std::vector<Route> routes;

  // All job ranks start with unassigned status.
  std::unordered_set<Index> unassigned_ranks;
  for (unsigned i = 0; i < input.jobs.size(); ++i) {
    unassigned_ranks.insert(i);
  }

  for (std::size_t i = 0; i < raw_routes.size(); ++i) {
    const auto& route = raw_routes[i].route;
    if (route.empty()) {
      continue;
    }
    const auto& v = input.vehicles[i];

    assert(route.size() <= v.max_tasks);

    auto previous_location = (v.has_start())
                               ? v.start.value().index()
                               : std::numeric_limits<Index>::max();
    Eval eval(v.fixed_cost(), 0);
    Duration setup = 0;
    Duration service = 0;
    Priority priority = 0;
    Amount sum_pickups(input.zero_amount());
    Amount sum_deliveries(input.zero_amount());
#ifndef NDEBUG
    std::unordered_set<Index> expected_delivery_ranks;
#endif
    Amount current_load = raw_routes[i].job_deliveries_sum();
    assert(current_load <= v.capacity);

    // Steps for current route.
    std::vector<Step> steps;

    Duration ETA = 0;
    const auto& first_job = input.jobs[route.front()];

    // Handle start.
    const auto start_loc = v.has_start() ? v.start.value() : first_job.location;
    steps.emplace_back(STEP_TYPE::START, start_loc, current_load);
    if (v.has_start()) {
      const auto next_leg = v.eval(v.start.value().index(), first_job.index());
      ETA += next_leg.duration;
      eval += next_leg;
    }

    // Handle jobs.
    assert(input.vehicle_ok_with_job(i, route.front()));

    const auto first_job_setup =
      (first_job.index() == previous_location) ? 0 : first_job.setup;
    setup += first_job_setup;
    previous_location = first_job.index();

    service += first_job.service;
    priority += first_job.priority;

    current_load += first_job.pickup;
    current_load -= first_job.delivery;
    sum_pickups += first_job.pickup;
    sum_deliveries += first_job.delivery;
    assert(current_load <= v.capacity);

#ifndef NDEBUG
    check_precedence(input, expected_delivery_ranks, route.front());
#endif

    steps.emplace_back(first_job,
                       scale_to_user_duration(first_job_setup),
                       current_load);
    auto& first = steps.back();
    first.duration = scale_to_user_duration(ETA);
    first.arrival = scale_to_user_duration(ETA);
    ETA += (first_job_setup + first_job.service);
    unassigned_ranks.erase(route.front());

    for (std::size_t r = 0; r < route.size() - 1; ++r) {
      assert(input.vehicle_ok_with_job(i, route[r + 1]));
      const auto next_leg =
        v.eval(input.jobs[route[r]].index(), input.jobs[route[r + 1]].index());
      ETA += next_leg.duration;
      eval += next_leg;

      auto& current_job = input.jobs[route[r + 1]];

      const auto current_setup =
        (current_job.index() == previous_location) ? 0 : current_job.setup;
      setup += current_setup;
      previous_location = current_job.index();

      service += current_job.service;
      priority += current_job.priority;

      current_load += current_job.pickup;
      current_load -= current_job.delivery;
      sum_pickups += current_job.pickup;
      sum_deliveries += current_job.delivery;
      assert(current_load <= v.capacity);

#ifndef NDEBUG
      check_precedence(input, expected_delivery_ranks, route[r + 1]);
#endif

      steps.emplace_back(current_job,
                         scale_to_user_duration(current_setup),
                         current_load);
      auto& current = steps.back();
<<<<<<< HEAD
      current.duration = eval.duration;
      current.arrival = ETA;
      ETA += (current_setup + current.service);
=======
      current.duration = scale_to_user_duration(duration);
      current.arrival = scale_to_user_duration(ETA);
      ETA += (current_setup + current_job.service);
>>>>>>> 95c223fe
      unassigned_ranks.erase(route[r + 1]);
    }

    // Handle end.
    const auto& last_job = input.jobs[route.back()];
    const auto end_loc = v.has_end() ? v.end.value() : last_job.location;
    steps.emplace_back(STEP_TYPE::END, end_loc, current_load);
    if (v.has_end()) {
      const auto next_leg = v.eval(last_job.index(), v.end.value().index());
      ETA += next_leg.duration;
      eval += next_leg;
    }
<<<<<<< HEAD
    steps.back().duration = eval.duration;
    steps.back().arrival = ETA;
=======
    steps.back().duration = scale_to_user_duration(duration);
    steps.back().arrival = scale_to_user_duration(ETA);
>>>>>>> 95c223fe

    assert(expected_delivery_ranks.empty());
    assert(v.ok_for_travel_time(eval.duration));

    routes.emplace_back(v.id,
                        std::move(steps),
<<<<<<< HEAD
                        eval,
                        setup,
                        service,
=======
                        scale_to_user_duration(eval.cost),
                        scale_to_user_duration(setup),
                        scale_to_user_duration(service),
                        scale_to_user_duration(duration),
>>>>>>> 95c223fe
                        0,
                        priority,
                        sum_deliveries,
                        sum_pickups,
                        v.profile,
                        v.description);
  }

  // Handle unassigned jobs.
  std::vector<Job> unassigned_jobs;
  std::transform(unassigned_ranks.begin(),
                 unassigned_ranks.end(),
                 std::back_inserter(unassigned_jobs),
                 [&](auto j) { return input.jobs[j]; });

  return Solution(0,
                  input.zero_amount(),
                  std::move(routes),
                  std::move(unassigned_jobs));
}

inline Route format_route(const Input& input,
                          const TWRoute& tw_r,
                          std::unordered_set<Index>& unassigned_ranks) {
  const auto& v = input.vehicles[tw_r.vehicle_rank];

  assert(tw_r.size() <= v.max_tasks);

  // ETA logic: aim at earliest possible arrival then determine latest
  // possible start time in order to minimize waiting times.
  Duration step_start = tw_r.earliest_end;
  Duration backward_wt = 0;
  std::optional<Location> first_location;
  std::optional<Location> last_location;

  if (v.has_end()) {
    first_location = v.end.value();
    last_location = v.end.value();
  }

  for (std::size_t r = tw_r.route.size(); r > 0; --r) {
    const auto& previous_job = input.jobs[tw_r.route[r - 1]];

    if (!last_location.has_value()) {
      last_location = previous_job.location;
    }
    first_location = previous_job.location;

    // Remaining travel time is the time between two jobs, except for
    // last rank where it depends whether the vehicle has an end or
    // not.
    Duration remaining_travel_time =
      (r < tw_r.route.size())
        ? v.duration(previous_job.index(), input.jobs[tw_r.route[r]].index())
        : (v.has_end())
            ? v.duration(previous_job.index(), v.end.value().index())
            : 0;

    // Take into account timing constraints for breaks before current
    // job.
    assert(tw_r.breaks_at_rank[r] <= tw_r.breaks_counts[r]);
    Index break_rank = tw_r.breaks_counts[r];
    for (Index i = 0; i < tw_r.breaks_at_rank[r]; ++i) {
      --break_rank;
      const auto& b = v.breaks[break_rank];
      assert(b.service <= step_start);
      step_start -= b.service;

      const auto b_tw =
        std::find_if(b.tws.rbegin(), b.tws.rend(), [&](const auto& tw) {
          return tw.start <= step_start;
        });
      assert(b_tw != b.tws.rend());

      if (b_tw->end < step_start) {
        auto margin = step_start - b_tw->end;
        if (margin < remaining_travel_time) {
          remaining_travel_time -= margin;
        } else {
          backward_wt += (margin - remaining_travel_time);
          remaining_travel_time = 0;
        }

        step_start = b_tw->end;
      }
    }

    bool same_location = (r > 1 and input.jobs[tw_r.route[r - 2]].index() ==
                                      previous_job.index()) or
                         (r == 1 and v.has_start() and
                          v.start.value().index() == previous_job.index());
    const auto current_setup = (same_location) ? 0 : previous_job.setup;

    Duration diff =
      current_setup + previous_job.service + remaining_travel_time;

    assert(diff <= step_start);
    Duration candidate_start = step_start - diff;
    assert(tw_r.earliest[r - 1] <= candidate_start);

    const auto j_tw =
      std::find_if(previous_job.tws.rbegin(),
                   previous_job.tws.rend(),
                   [&](const auto& tw) { return tw.start <= candidate_start; });
    assert(j_tw != previous_job.tws.rend());

    step_start = std::min(candidate_start, j_tw->end);
    if (step_start < candidate_start) {
      backward_wt += (candidate_start - step_start);
    }
    assert(previous_job.is_valid_start(step_start));
  }

#ifndef NDEBUG
  std::unordered_set<Index> expected_delivery_ranks;
#endif
  Amount current_load = tw_r.job_deliveries_sum();
  assert(current_load <= v.capacity);

  // Steps for current route.
  std::vector<Step> steps;

  // Now pack everything ASAP based on first job start date.
  Duration remaining_travel_time =
    (v.has_start())
      ? v.duration(v.start.value().index(), input.jobs[tw_r.route[0]].index())
      : 0;

  // Take into account timing constraints for breaks before first job.
  assert(tw_r.breaks_at_rank[0] <= tw_r.breaks_counts[0]);
  Index break_rank = tw_r.breaks_counts[0];
  for (Index r = 0; r < tw_r.breaks_at_rank[0]; ++r) {
    --break_rank;
    const auto& b = v.breaks[break_rank];
    assert(b.service <= step_start);
    step_start -= b.service;

    const auto b_tw =
      std::find_if(b.tws.rbegin(), b.tws.rend(), [&](const auto& tw) {
        return tw.start <= step_start;
      });
    assert(b_tw != b.tws.rend());

    if (b_tw->end < step_start) {
      auto margin = step_start - b_tw->end;
      if (margin < remaining_travel_time) {
        remaining_travel_time -= margin;
      } else {
        backward_wt += (margin - remaining_travel_time);
        remaining_travel_time = 0;
      }

      step_start = b_tw->end;
    }
  }

  if (v.has_start()) {
    first_location = v.start.value();
    assert(remaining_travel_time <= step_start);
    step_start -= remaining_travel_time;
  }

  assert(first_location.has_value() and last_location.has_value());
  steps.emplace_back(STEP_TYPE::START, first_location.value(), current_load);
  assert(v.tw.contains(step_start));
  steps.back().arrival = scale_to_user_duration(step_start);
  UserDuration user_previous_end = steps.back().arrival;

#ifndef NDEBUG
  const auto front_step_arrival = step_start;
#endif

  auto previous_location = (v.has_start()) ? v.start.value().index()
                                           : std::numeric_limits<Index>::max();

  // Values summed up while going through the route.
  Eval eval(v.fixed_cost(), 0);
  Duration duration = 0;
  UserDuration user_duration = 0;
  UserDuration user_waiting_time = 0;
  Duration setup = 0;
  Duration service = 0;
  Duration forward_wt = 0;
  Priority priority = 0;
  Amount sum_pickups(input.zero_amount());
  Amount sum_deliveries(input.zero_amount());

  // Go through the whole route again to set jobs/breaks ASAP given
  // the latest possible start time.
  Eval current_eval = v.has_start() ? v.eval(v.start.value().index(),
                                             input.jobs[tw_r.route[0]].index())
                                    : Eval();

  Duration travel_time = current_eval.duration;

  for (std::size_t r = 0; r < tw_r.route.size(); ++r) {
    assert(input.vehicle_ok_with_job(tw_r.vehicle_rank, tw_r.route[r]));
    const auto& current_job = input.jobs[tw_r.route[r]];

    if (r > 0) {
      // For r == 0, travel_time already holds the relevant value
      // depending on whether there is a start.
      current_eval =
        v.eval(input.jobs[tw_r.route[r - 1]].index(), current_job.index());
      travel_time = current_eval.duration;
    }

    // Handles breaks before this job.
    assert(tw_r.breaks_at_rank[r] <= tw_r.breaks_counts[r]);
    Index break_rank = tw_r.breaks_counts[r] - tw_r.breaks_at_rank[r];

    for (Index i = 0; i < tw_r.breaks_at_rank[r]; ++i, ++break_rank) {
      const auto& b = v.breaks[break_rank];

      steps.emplace_back(b, current_load);
      auto& current_break = steps.back();

      const auto b_tw =
        std::find_if(b.tws.begin(), b.tws.end(), [&](const auto& tw) {
          return step_start <= tw.end;
        });
      assert(b_tw != b.tws.end());

      if (step_start < b_tw->start) {
        auto margin = b_tw->start - step_start;
        if (margin <= travel_time) {
          // Part of the remaining travel time is spent before this
          // break, filling the whole margin.
          duration += margin;
          travel_time -= margin;
          current_break.arrival = scale_to_user_duration(b_tw->start);
        } else {
          // The whole remaining travel time is spent before this
          // break, not filling the whole margin.

          Duration wt = margin - travel_time;
          forward_wt += wt;

          current_break.arrival =
            scale_to_user_duration(step_start + travel_time);

          // Recompute user-reported waiting time rather than using
          // scale_to_user_duration(wt) to avoid rounding problems.
          current_break.waiting_time =
            scale_to_user_duration(b_tw->start) - current_break.arrival;
          user_waiting_time += current_break.waiting_time;

          duration += travel_time;
          travel_time = 0;
        }

        step_start = b_tw->start;
      } else {
        current_break.arrival = scale_to_user_duration(step_start);
      }

      assert(b_tw->start % DURATION_FACTOR == 0 and
             scale_to_user_duration(b_tw->start) <=
               current_break.arrival + current_break.waiting_time and
             (current_break.waiting_time == 0 or
              scale_to_user_duration(b_tw->start) ==
                current_break.arrival + current_break.waiting_time));

      // Recompute cumulated durations in a consistent way as seen
      // from UserDuration.
      assert(user_previous_end <= current_break.arrival);
      auto user_travel_time = current_break.arrival - user_previous_end;
      user_duration += user_travel_time;
      current_break.duration = user_duration;
      user_previous_end = current_break.arrival + current_break.waiting_time +
                          current_break.service;

      auto& current_service = b.service;
      service += current_service;
      step_start += current_service;
    }

    // Back to current job.
    duration += travel_time;
    eval += current_eval;
    service += current_job.service;
    priority += current_job.priority;

    const auto current_setup =
      (current_job.index() == previous_location) ? 0 : current_job.setup;
    setup += current_setup;
    previous_location = current_job.index();

    current_load += current_job.pickup;
    current_load -= current_job.delivery;
    sum_pickups += current_job.pickup;
    sum_deliveries += current_job.delivery;
    assert(current_load <= v.capacity);

#ifndef NDEBUG
    check_precedence(input, expected_delivery_ranks, tw_r.route[r]);
#endif

    steps.emplace_back(current_job,
                       scale_to_user_duration(current_setup),
                       current_load);
    auto& current = steps.back();

    step_start += travel_time;
    assert(step_start <= tw_r.latest[r]);

    current.arrival = scale_to_user_duration(step_start);

    const auto j_tw =
      std::find_if(current_job.tws.begin(),
                   current_job.tws.end(),
                   [&](const auto& tw) { return step_start <= tw.end; });
    assert(j_tw != current_job.tws.end());

    if (step_start < j_tw->start) {
      Duration wt = j_tw->start - step_start;
      forward_wt += wt;

      // Recompute user-reported waiting time rather than using
      // scale_to_user_duration(wt) to avoid rounding problems.
      current.waiting_time =
        scale_to_user_duration(j_tw->start) - current.arrival;
      user_waiting_time += current.waiting_time;

      step_start = j_tw->start;
    }

    // Recompute cumulated durations in a consistent way as seen from
    // UserDuration.
    assert(user_previous_end <= current.arrival);
    auto user_travel_time = current.arrival - user_previous_end;
    user_duration += user_travel_time;
    current.duration = user_duration;
    user_previous_end =
      current.arrival + current.waiting_time + current.setup + current.service;

    assert(
      j_tw->start % DURATION_FACTOR == 0 and
      scale_to_user_duration(j_tw->start) <=
        current.arrival + current.waiting_time and
      (current.waiting_time == 0 or scale_to_user_duration(j_tw->start) ==
                                      current.arrival + current.waiting_time));

    step_start += (current_setup + current_job.service);

    unassigned_ranks.erase(tw_r.route[r]);
  }

  // Handle breaks after last job.
  current_eval = (v.has_end()) ? v.eval(input.jobs[tw_r.route.back()].index(),
                                        v.end.value().index())
                               : Eval();
  travel_time = current_eval.duration;

  auto r = tw_r.route.size();
  assert(tw_r.breaks_at_rank[r] <= tw_r.breaks_counts[r]);
  break_rank = tw_r.breaks_counts[r] - tw_r.breaks_at_rank[r];

  for (Index i = 0; i < tw_r.breaks_at_rank[r]; ++i, ++break_rank) {
    const auto& b = v.breaks[break_rank];

    steps.emplace_back(b, current_load);
    auto& current_break = steps.back();

    const auto b_tw =
      std::find_if(b.tws.begin(), b.tws.end(), [&](const auto& tw) {
        return step_start <= tw.end;
      });
    assert(b_tw != b.tws.end());

    if (step_start < b_tw->start) {
      auto margin = b_tw->start - step_start;
      if (margin <= travel_time) {
        // Part of the remaining travel time is spent before this
        // break, filling the whole margin.
        duration += margin;
        travel_time -= margin;
        current_break.arrival = scale_to_user_duration(b_tw->start);
      } else {
        // The whole remaining travel time is spent before this
        // break, not filling the whole margin.

        Duration wt = margin - travel_time;
        forward_wt += wt;

        current_break.arrival =
          scale_to_user_duration(step_start + travel_time);

        // Recompute user-reported waiting time rather than using
        // scale_to_user_duration(wt) to avoid rounding problems.
        current_break.waiting_time =
          scale_to_user_duration(b_tw->start) - current_break.arrival;
        user_waiting_time += current_break.waiting_time;

        duration += travel_time;
        travel_time = 0;
      }

      step_start = b_tw->start;
    } else {
      current_break.arrival = scale_to_user_duration(step_start);
    }

    assert(b_tw->start % DURATION_FACTOR == 0 and
           scale_to_user_duration(b_tw->start) <=
             current_break.arrival + current_break.waiting_time and
           (current_break.waiting_time == 0 or
            scale_to_user_duration(b_tw->start) ==
              current_break.arrival + current_break.waiting_time));

    // Recompute cumulated durations in a consistent way as seen from
    // UserDuration.
    assert(user_previous_end <= current_break.arrival);
    auto user_travel_time = current_break.arrival - user_previous_end;
    user_duration += user_travel_time;
    current_break.duration = user_duration;
    user_previous_end = current_break.arrival + current_break.waiting_time +
                        current_break.service;

    auto& current_service = b.service;
    service += current_service;
    step_start += current_service;
  }

  steps.emplace_back(STEP_TYPE::END, last_location.value(), current_load);
  auto& end_step = steps.back();
  if (v.has_end()) {
    duration += travel_time;
    eval += current_eval;
    step_start += travel_time;
  }
  assert(v.tw.contains(step_start));
  end_step.arrival = scale_to_user_duration(step_start);

  // Recompute cumulated durations in a consistent way as seen from
  // UserDuration.
  assert(user_previous_end <= end_step.arrival);
  auto user_travel_time = end_step.arrival - user_previous_end;
  user_duration += user_travel_time;
  end_step.duration = user_duration;

  assert(step_start == tw_r.earliest_end);
  assert(forward_wt == backward_wt);

  assert(step_start ==
         front_step_arrival + duration + setup + service + forward_wt);

  assert(expected_delivery_ranks.empty());
<<<<<<< HEAD

  assert(eval.duration == duration);
  assert(eval.duration <= v.max_travel_time);

  return Route(v.id,
               std::move(steps),
               eval,
               setup,
               service,
               forward_wt,
=======
  assert(v.ok_for_travel_time(eval.duration));

  UserCost user_cost_sum =
    v.cost_is_duration() ? user_duration : scale_to_user_cost(eval.cost);

  return Route(v.id,
               std::move(steps),
               user_cost_sum,
               scale_to_user_duration(setup),
               scale_to_user_duration(service),
               user_duration,
               user_waiting_time,
>>>>>>> 95c223fe
               priority,
               sum_deliveries,
               sum_pickups,
               v.profile,
               v.description);
}

inline Solution format_solution(const Input& input,
                                const TWSolution& tw_routes) {
  std::vector<Route> routes;

  // All job ranks start with unassigned status.
  std::unordered_set<Index> unassigned_ranks;
  for (unsigned i = 0; i < input.jobs.size(); ++i) {
    unassigned_ranks.insert(i);
  }

  for (const auto& tw_route : tw_routes) {
    if (!tw_route.empty()) {
      routes.push_back(format_route(input, tw_route, unassigned_ranks));
    }
  }

  // Handle unassigned jobs.
  std::vector<Job> unassigned_jobs;
  std::transform(unassigned_ranks.begin(),
                 unassigned_ranks.end(),
                 std::back_inserter(unassigned_jobs),
                 [&](auto j) { return input.jobs[j]; });

  return Solution(0,
                  input.zero_amount(),
                  std::move(routes),
                  std::move(unassigned_jobs));
}

} // namespace utils
} // namespace vroom

#endif<|MERGE_RESOLUTION|>--- conflicted
+++ resolved
@@ -514,15 +514,9 @@
                          scale_to_user_duration(current_setup),
                          current_load);
       auto& current = steps.back();
-<<<<<<< HEAD
-      current.duration = eval.duration;
-      current.arrival = ETA;
-      ETA += (current_setup + current.service);
-=======
-      current.duration = scale_to_user_duration(duration);
+      current.duration = scale_to_user_duration(eval.duration);
       current.arrival = scale_to_user_duration(ETA);
       ETA += (current_setup + current_job.service);
->>>>>>> 95c223fe
       unassigned_ranks.erase(route[r + 1]);
     }
 
@@ -535,29 +529,18 @@
       ETA += next_leg.duration;
       eval += next_leg;
     }
-<<<<<<< HEAD
-    steps.back().duration = eval.duration;
-    steps.back().arrival = ETA;
-=======
-    steps.back().duration = scale_to_user_duration(duration);
+    steps.back().duration = scale_to_user_duration(eval.duration);
     steps.back().arrival = scale_to_user_duration(ETA);
->>>>>>> 95c223fe
 
     assert(expected_delivery_ranks.empty());
     assert(v.ok_for_travel_time(eval.duration));
 
     routes.emplace_back(v.id,
                         std::move(steps),
-<<<<<<< HEAD
-                        eval,
-                        setup,
-                        service,
-=======
-                        scale_to_user_duration(eval.cost),
+                        scale_to_user_cost(eval.cost),
+                        scale_to_user_duration(eval.duration),
                         scale_to_user_duration(setup),
                         scale_to_user_duration(service),
-                        scale_to_user_duration(duration),
->>>>>>> 95c223fe
                         0,
                         priority,
                         sum_deliveries,
@@ -1006,18 +989,8 @@
          front_step_arrival + duration + setup + service + forward_wt);
 
   assert(expected_delivery_ranks.empty());
-<<<<<<< HEAD
 
   assert(eval.duration == duration);
-  assert(eval.duration <= v.max_travel_time);
-
-  return Route(v.id,
-               std::move(steps),
-               eval,
-               setup,
-               service,
-               forward_wt,
-=======
   assert(v.ok_for_travel_time(eval.duration));
 
   UserCost user_cost_sum =
@@ -1026,11 +999,10 @@
   return Route(v.id,
                std::move(steps),
                user_cost_sum,
+               user_duration,
                scale_to_user_duration(setup),
                scale_to_user_duration(service),
-               user_duration,
                user_waiting_time,
->>>>>>> 95c223fe
                priority,
                sum_deliveries,
                sum_pickups,
