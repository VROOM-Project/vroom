--- conflicted
+++ resolved
@@ -21,11 +21,6 @@
   const std::string message;
   unsigned int error_code;
 
-<<<<<<< HEAD
-  Exception(ERROR error, const std::string& message);
-
-  const char* what() const noexcept override { return message.c_str(); }
-=======
   Exception(const std::string& message, unsigned int error_code);
 
   const char* what() const noexcept override {
@@ -46,7 +41,6 @@
 class RoutingException : public Exception {
 public:
   RoutingException(const std::string& message);
->>>>>>> aa3a1eea
 };
 
 } // namespace vroom
