/*

This file is part of VROOM.

Copyright (c) 2015-2022, Julien Coupey.
All rights reserved (see LICENSE).

*/

#include <mutex>
#include <thread>

#include "algorithms/heuristics/heuristics.h"
#include "algorithms/local_search/local_search.h"
#include "problems/vrptw/operators/cross_exchange.h"
#include "problems/vrptw/operators/intra_cross_exchange.h"
#include "problems/vrptw/operators/intra_exchange.h"
#include "problems/vrptw/operators/intra_mixed_exchange.h"
#include "problems/vrptw/operators/intra_or_opt.h"
#include "problems/vrptw/operators/intra_relocate.h"
#include "problems/vrptw/operators/mixed_exchange.h"
#include "problems/vrptw/operators/or_opt.h"
#include "problems/vrptw/operators/pd_shift.h"
#include "problems/vrptw/operators/relocate.h"
#include "problems/vrptw/operators/reverse_two_opt.h"
#include "problems/vrptw/operators/route_exchange.h"
#include "problems/vrptw/operators/swap_star.h"
#include "problems/vrptw/operators/two_opt.h"
#include "problems/vrptw/operators/unassigned_exchange.h"
#include "problems/vrptw/vrptw.h"
#include "utils/helpers.h"

namespace vroom {

using TWSolution = std::vector<TWRoute>;

<<<<<<< HEAD
using LocalSearch_ = ls::LocalSearch<TWRoute,
=======
namespace vrptw {

using LocalSearch = ls::LocalSearch<TWRoute,
>>>>>>> aa3a1eea
                                    vrptw::UnassignedExchange,
                                    vrptw::SwapStar,
                                    vrptw::CrossExchange,
                                    vrptw::MixedExchange,
                                    vrptw::TwoOpt,
                                    vrptw::ReverseTwoOpt,
                                    vrptw::Relocate,
                                    vrptw::OrOpt,
                                    vrptw::IntraExchange,
                                    vrptw::IntraCrossExchange,
                                    vrptw::IntraMixedExchange,
                                    vrptw::IntraRelocate,
                                    vrptw::IntraOrOpt,
                                    vrptw::PDShift,
                                    vrptw::RouteExchange>;
} // namespace vrptw

const std::vector<HeuristicParameters> VRPTW::homogeneous_parameters =
  {HeuristicParameters(HEURISTIC::BASIC, INIT::HIGHER_AMOUNT, 0.3),
   HeuristicParameters(HEURISTIC::BASIC, INIT::HIGHER_AMOUNT, 0.4),
   HeuristicParameters(HEURISTIC::BASIC, INIT::EARLIEST_DEADLINE, 0.2),
   HeuristicParameters(HEURISTIC::BASIC, INIT::FURTHEST, 0.3),

   HeuristicParameters(HEURISTIC::BASIC, INIT::NONE, 0.4),
   HeuristicParameters(HEURISTIC::BASIC, INIT::HIGHER_AMOUNT, 0.5),
   HeuristicParameters(HEURISTIC::BASIC, INIT::FURTHEST, 0.4),
   HeuristicParameters(HEURISTIC::BASIC, INIT::FURTHEST, 0.5),

   HeuristicParameters(HEURISTIC::BASIC, INIT::HIGHER_AMOUNT, 0.1),
   HeuristicParameters(HEURISTIC::BASIC, INIT::HIGHER_AMOUNT, 0.6),
   HeuristicParameters(HEURISTIC::BASIC, INIT::FURTHEST, 0.2),
   HeuristicParameters(HEURISTIC::BASIC, INIT::FURTHEST, 0.7),

   HeuristicParameters(HEURISTIC::BASIC, INIT::HIGHER_AMOUNT, 0.2),
   HeuristicParameters(HEURISTIC::BASIC, INIT::HIGHER_AMOUNT, 0.7),
   HeuristicParameters(HEURISTIC::BASIC, INIT::HIGHER_AMOUNT, 1.4),
   HeuristicParameters(HEURISTIC::BASIC, INIT::FURTHEST, 0.1),

   HeuristicParameters(HEURISTIC::BASIC, INIT::NONE, 0),
   HeuristicParameters(HEURISTIC::BASIC, INIT::NONE, 0.1),
   HeuristicParameters(HEURISTIC::BASIC, INIT::NONE, 0.3),
   HeuristicParameters(HEURISTIC::BASIC, INIT::NONE, 0.8),

   HeuristicParameters(HEURISTIC::BASIC, INIT::EARLIEST_DEADLINE, 0.5),
   HeuristicParameters(HEURISTIC::BASIC, INIT::EARLIEST_DEADLINE, 0.8),
   HeuristicParameters(HEURISTIC::BASIC, INIT::EARLIEST_DEADLINE, 2.4),
   HeuristicParameters(HEURISTIC::BASIC, INIT::FURTHEST, 1.2),

   HeuristicParameters(HEURISTIC::BASIC, INIT::NONE, 1),
   HeuristicParameters(HEURISTIC::BASIC, INIT::HIGHER_AMOUNT, 1.3),
   HeuristicParameters(HEURISTIC::BASIC, INIT::EARLIEST_DEADLINE, 0),
   HeuristicParameters(HEURISTIC::BASIC, INIT::EARLIEST_DEADLINE, 0.3),

   HeuristicParameters(HEURISTIC::BASIC, INIT::EARLIEST_DEADLINE, 2),
   HeuristicParameters(HEURISTIC::BASIC, INIT::FURTHEST, 0),
   HeuristicParameters(HEURISTIC::BASIC, INIT::FURTHEST, 0.9),
   HeuristicParameters(HEURISTIC::BASIC, INIT::FURTHEST, 1)};

const std::vector<HeuristicParameters> VRPTW::heterogeneous_parameters =
  {HeuristicParameters(HEURISTIC::DYNAMIC, INIT::HIGHER_AMOUNT, 0.5),
   HeuristicParameters(HEURISTIC::DYNAMIC, INIT::HIGHER_AMOUNT, 0.9),
   HeuristicParameters(HEURISTIC::DYNAMIC, INIT::EARLIEST_DEADLINE, 0.4),
   HeuristicParameters(HEURISTIC::DYNAMIC, INIT::FURTHEST, 0.4),

   HeuristicParameters(HEURISTIC::DYNAMIC, INIT::HIGHER_AMOUNT, 0.8),
   HeuristicParameters(HEURISTIC::DYNAMIC, INIT::EARLIEST_DEADLINE, 0.6),
   HeuristicParameters(HEURISTIC::DYNAMIC, INIT::EARLIEST_DEADLINE, 0.9),
   HeuristicParameters(HEURISTIC::DYNAMIC, INIT::FURTHEST, 0.6),

   HeuristicParameters(HEURISTIC::DYNAMIC, INIT::HIGHER_AMOUNT, 1.8),
   HeuristicParameters(HEURISTIC::DYNAMIC, INIT::EARLIEST_DEADLINE, 1.1),
   HeuristicParameters(HEURISTIC::DYNAMIC, INIT::EARLIEST_DEADLINE, 1.4),
   HeuristicParameters(HEURISTIC::DYNAMIC, INIT::FURTHEST, 0.7),

   HeuristicParameters(HEURISTIC::DYNAMIC, INIT::NONE, 1.3),
   HeuristicParameters(HEURISTIC::DYNAMIC, INIT::HIGHER_AMOUNT, 2.4),
   HeuristicParameters(HEURISTIC::DYNAMIC, INIT::EARLIEST_DEADLINE, 0.3),
   HeuristicParameters(HEURISTIC::DYNAMIC, INIT::FURTHEST, 1.2),

   HeuristicParameters(HEURISTIC::DYNAMIC, INIT::NONE, 1.2),
   HeuristicParameters(HEURISTIC::DYNAMIC, INIT::HIGHER_AMOUNT, 0.6),
   HeuristicParameters(HEURISTIC::DYNAMIC, INIT::HIGHER_AMOUNT, 1.6),
   HeuristicParameters(HEURISTIC::DYNAMIC, INIT::EARLIEST_DEADLINE, 0.2),

   HeuristicParameters(HEURISTIC::DYNAMIC, INIT::EARLIEST_DEADLINE, 1.7),
   HeuristicParameters(HEURISTIC::DYNAMIC, INIT::EARLIEST_DEADLINE, 2),
   HeuristicParameters(HEURISTIC::DYNAMIC, INIT::FURTHEST, 0.5),
   HeuristicParameters(HEURISTIC::DYNAMIC, INIT::FURTHEST, 1.5),

   HeuristicParameters(HEURISTIC::DYNAMIC, INIT::NONE, 1.5),
   HeuristicParameters(HEURISTIC::DYNAMIC, INIT::NONE, 2.2),
   HeuristicParameters(HEURISTIC::DYNAMIC, INIT::HIGHER_AMOUNT, 2.1),
   HeuristicParameters(HEURISTIC::DYNAMIC, INIT::EARLIEST_DEADLINE, 0.5),

   HeuristicParameters(HEURISTIC::DYNAMIC, INIT::EARLIEST_DEADLINE, 1.2),
   HeuristicParameters(HEURISTIC::DYNAMIC, INIT::FURTHEST, 0.1),
   HeuristicParameters(HEURISTIC::DYNAMIC, INIT::FURTHEST, 0.9),
   HeuristicParameters(HEURISTIC::DYNAMIC, INIT::FURTHEST, 1.1)};

VRPTW::VRPTW(const Input& input) : VRP(input) {
}

Solution VRPTW::solve(unsigned exploration_level,
                      unsigned nb_threads,
                      const Timeout& timeout,
                      const std::vector<HeuristicParameters>& h_param) const {
  // Use vector of parameters when passed for debugging, else use
  // predefined parameter set.
  const auto& parameters = (!h_param.empty())
                             ? h_param
                             : (_input.has_homogeneous_locations())
                                 ? homogeneous_parameters
                                 : heterogeneous_parameters;
  unsigned max_nb_jobs_removal = exploration_level;
  unsigned nb_init_solutions = h_param.size();

  if (nb_init_solutions == 0) {
    // Local search parameter.
    nb_init_solutions = 4 * (exploration_level + 1);
    if (exploration_level >= 4) {
      nb_init_solutions += 4;
    }
    if (exploration_level >= 5) {
      nb_init_solutions += 4;
    }
  }
  assert(nb_init_solutions <= parameters.size());

  std::vector<TWSolution> tw_solutions(nb_init_solutions);
  std::vector<utils::SolutionIndicators> sol_indicators(nb_init_solutions);
#ifdef LOG_LS_OPERATORS
  std::vector<std::array<ls::OperatorStats, OperatorName::MAX>> ls_stats(
    nb_init_solutions);
#endif

  // Split the work among threads.
  std::vector<std::vector<std::size_t>>
    thread_ranks(nb_threads, std::vector<std::size_t>());
  for (std::size_t i = 0; i < nb_init_solutions; ++i) {
    thread_ranks[i % nb_threads].push_back(i);
  }

  std::exception_ptr ep = nullptr;
  std::mutex ep_m;

  auto run_solve = [&](const std::vector<std::size_t>& param_ranks) {
    try {
      // Decide time allocated for each search.
      Timeout search_time;
      if (timeout.has_value()) {
        search_time = timeout.value() / param_ranks.size();
      }

      for (auto rank : param_ranks) {
        auto& p = parameters[rank];
        switch (p.heuristic) {
        case HEURISTIC::INIT_ROUTES:
          tw_solutions[rank] = heuristics::initial_routes<TWSolution>(_input);
          break;
        case HEURISTIC::BASIC:
          tw_solutions[rank] =
            heuristics::basic<TWSolution>(_input, p.init, p.regret_coeff);
          break;
        case HEURISTIC::DYNAMIC:
          tw_solutions[rank] =
            heuristics::dynamic_vehicle_choice<TWSolution>(_input,
                                                           p.init,
                                                           p.regret_coeff);
          break;
        }

        // Local search phase.
<<<<<<< HEAD
        LocalSearch_ ls(_input,
                       tw_solutions[rank],
                       max_nb_jobs_removal,
                       search_time);
=======
        vrptw::LocalSearch ls(_input,
                              tw_solutions[rank],
                              max_nb_jobs_removal,
                              search_time);
>>>>>>> aa3a1eea
        ls.run();

        // Store solution indicators.
        sol_indicators[rank] = ls.indicators();
#ifdef LOG_LS_OPERATORS
        ls_stats[rank] = ls.get_stats();
#endif
      }
    } catch (...) {
      ep_m.lock();
      ep = std::current_exception();
      ep_m.unlock();
    }
  };

  std::vector<std::thread> solving_threads;

  for (const auto& param_ranks : thread_ranks) {
    if (!param_ranks.empty()) {
      solving_threads.emplace_back(run_solve, param_ranks);
    }
  }

  for (auto& t : solving_threads) {
    t.join();
  }

  if (ep != nullptr) {
    std::rethrow_exception(ep);
  }

#ifdef LOG_LS_OPERATORS
  utils::log_LS_operators(ls_stats);
#endif

  auto best_indic =
    std::min_element(sol_indicators.cbegin(), sol_indicators.cend());

  return utils::format_solution(_input,
                                tw_solutions[std::distance(sol_indicators
                                                             .cbegin(),
                                                           best_indic)]);
}

} // namespace vroom<|MERGE_RESOLUTION|>--- conflicted
+++ resolved
@@ -33,14 +33,9 @@
 namespace vroom {
 
 using TWSolution = std::vector<TWRoute>;
-
-<<<<<<< HEAD
+namespace vrptw {
+
 using LocalSearch_ = ls::LocalSearch<TWRoute,
-=======
-namespace vrptw {
-
-using LocalSearch = ls::LocalSearch<TWRoute,
->>>>>>> aa3a1eea
                                     vrptw::UnassignedExchange,
                                     vrptw::SwapStar,
                                     vrptw::CrossExchange,
@@ -213,17 +208,14 @@
         }
 
         // Local search phase.
-<<<<<<< HEAD
         LocalSearch_ ls(_input,
                        tw_solutions[rank],
                        max_nb_jobs_removal,
                        search_time);
-=======
-        vrptw::LocalSearch ls(_input,
+        vrptw::LocalSearch_ ls(_input,
                               tw_solutions[rank],
                               max_nb_jobs_removal,
                               search_time);
->>>>>>> aa3a1eea
         ls.run();
 
         // Store solution indicators.
