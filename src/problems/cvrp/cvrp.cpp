/*

This file is part of VROOM.

Copyright (c) 2015-2021, Julien Coupey.
All rights reserved (see LICENSE).

*/

#include <mutex>
#include <thread>

#include "algorithms/heuristics/heuristics.h"
#include "algorithms/local_search/local_search.h"
#include "problems/cvrp/cvrp.h"
#include "problems/cvrp/operators/cross_exchange.h"
#include "problems/cvrp/operators/intra_cross_exchange.h"
#include "problems/cvrp/operators/intra_exchange.h"
#include "problems/cvrp/operators/intra_mixed_exchange.h"
#include "problems/cvrp/operators/intra_or_opt.h"
#include "problems/cvrp/operators/intra_relocate.h"
#include "problems/cvrp/operators/mixed_exchange.h"
#include "problems/cvrp/operators/or_opt.h"
#include "problems/cvrp/operators/pd_shift.h"
#include "problems/cvrp/operators/relocate.h"
#include "problems/cvrp/operators/reverse_two_opt.h"
#include "problems/cvrp/operators/route_exchange.h"
#include "problems/cvrp/operators/swap_star.h"
#include "problems/cvrp/operators/two_opt.h"
#include "problems/cvrp/operators/unassigned_exchange.h"
#include "problems/tsp/tsp.h"
#include "utils/helpers.h"

namespace vroom {

using RawSolution = std::vector<RawRoute>;

using LocalSearch = ls::LocalSearch<RawRoute,
                                    cvrp::UnassignedExchange,
                                    cvrp::SwapStar,
                                    cvrp::CrossExchange,
                                    cvrp::MixedExchange,
                                    cvrp::TwoOpt,
                                    cvrp::ReverseTwoOpt,
                                    cvrp::Relocate,
                                    cvrp::OrOpt,
                                    cvrp::IntraExchange,
                                    cvrp::IntraCrossExchange,
                                    cvrp::IntraMixedExchange,
                                    cvrp::IntraRelocate,
                                    cvrp::IntraOrOpt,
                                    cvrp::PDShift,
                                    cvrp::RouteExchange>;

const std::vector<HeuristicParameters> CVRP::homogeneous_parameters =
  {HeuristicParameters(HEURISTIC::BASIC, INIT::NONE, 0.3),
   HeuristicParameters(HEURISTIC::BASIC, INIT::HIGHER_AMOUNT, 0.1),
   HeuristicParameters(HEURISTIC::BASIC, INIT::HIGHER_AMOUNT, 0.5),
   HeuristicParameters(HEURISTIC::BASIC, INIT::FURTHEST, 0.3),

   HeuristicParameters(HEURISTIC::BASIC, INIT::NONE, 0.7),
   HeuristicParameters(HEURISTIC::BASIC, INIT::HIGHER_AMOUNT, 0.3),
   HeuristicParameters(HEURISTIC::BASIC, INIT::HIGHER_AMOUNT, 2.1),
   HeuristicParameters(HEURISTIC::BASIC, INIT::FURTHEST, 0.2),

   HeuristicParameters(HEURISTIC::BASIC, INIT::NONE, 0.1),
   HeuristicParameters(HEURISTIC::BASIC, INIT::NONE, 0.6),
   HeuristicParameters(HEURISTIC::BASIC, INIT::NONE, 0.9),
   HeuristicParameters(HEURISTIC::BASIC, INIT::HIGHER_AMOUNT, 2.4),

   HeuristicParameters(HEURISTIC::BASIC, INIT::HIGHER_AMOUNT, 0.2),
   HeuristicParameters(HEURISTIC::BASIC, INIT::HIGHER_AMOUNT, 0.8),
   HeuristicParameters(HEURISTIC::BASIC, INIT::HIGHER_AMOUNT, 1.2),
   HeuristicParameters(HEURISTIC::BASIC, INIT::FURTHEST, 0.4),

   HeuristicParameters(HEURISTIC::BASIC, INIT::NONE, 1.2),
   HeuristicParameters(HEURISTIC::BASIC, INIT::HIGHER_AMOUNT, 1),
   HeuristicParameters(HEURISTIC::BASIC, INIT::HIGHER_AMOUNT, 1.1),
   HeuristicParameters(HEURISTIC::BASIC, INIT::FURTHEST, 2.4),

   HeuristicParameters(HEURISTIC::BASIC, INIT::NONE, 0.2),
   HeuristicParameters(HEURISTIC::BASIC, INIT::HIGHER_AMOUNT, 0),
   HeuristicParameters(HEURISTIC::BASIC, INIT::HIGHER_AMOUNT, 0.9),
   HeuristicParameters(HEURISTIC::BASIC, INIT::FURTHEST, 1.5),

   HeuristicParameters(HEURISTIC::BASIC, INIT::NONE, 0.5),
   HeuristicParameters(HEURISTIC::BASIC, INIT::NONE, 1.3),
   HeuristicParameters(HEURISTIC::BASIC, INIT::HIGHER_AMOUNT, 1.5),
   HeuristicParameters(HEURISTIC::BASIC, INIT::FURTHEST, 0.1),

   HeuristicParameters(HEURISTIC::BASIC, INIT::NONE, 0.4),
   HeuristicParameters(HEURISTIC::BASIC, INIT::NONE, 1.6),
   HeuristicParameters(HEURISTIC::BASIC, INIT::HIGHER_AMOUNT, 0.6),
   HeuristicParameters(HEURISTIC::BASIC, INIT::FURTHEST, 0.5)};

const std::vector<HeuristicParameters> CVRP::heterogeneous_parameters =
  {HeuristicParameters(HEURISTIC::DYNAMIC, INIT::NONE, 0.4),
   HeuristicParameters(HEURISTIC::DYNAMIC, INIT::HIGHER_AMOUNT, 0.2),
   HeuristicParameters(HEURISTIC::DYNAMIC, INIT::FURTHEST, 0.1),
   HeuristicParameters(HEURISTIC::DYNAMIC, INIT::FURTHEST, 0.3),

   HeuristicParameters(HEURISTIC::DYNAMIC, INIT::NONE, 0.3),
   HeuristicParameters(HEURISTIC::DYNAMIC, INIT::NONE, 0.6),
   HeuristicParameters(HEURISTIC::DYNAMIC, INIT::HIGHER_AMOUNT, 0.1),
   HeuristicParameters(HEURISTIC::DYNAMIC, INIT::FURTHEST, 0.2),

   HeuristicParameters(HEURISTIC::DYNAMIC, INIT::NONE, 0.2),
   HeuristicParameters(HEURISTIC::DYNAMIC, INIT::NONE, 0.9),
   HeuristicParameters(HEURISTIC::DYNAMIC, INIT::HIGHER_AMOUNT, 0.3),
   HeuristicParameters(HEURISTIC::DYNAMIC, INIT::FURTHEST, 0.4),

   HeuristicParameters(HEURISTIC::DYNAMIC, INIT::NONE, 0.1),
   HeuristicParameters(HEURISTIC::DYNAMIC, INIT::NONE, 0.5),
   HeuristicParameters(HEURISTIC::DYNAMIC, INIT::HIGHER_AMOUNT, 1.4),
   HeuristicParameters(HEURISTIC::DYNAMIC, INIT::FURTHEST, 0),

   HeuristicParameters(HEURISTIC::DYNAMIC, INIT::NONE, 2.1),
   HeuristicParameters(HEURISTIC::DYNAMIC, INIT::HIGHER_AMOUNT, 0),
   HeuristicParameters(HEURISTIC::DYNAMIC, INIT::HIGHER_AMOUNT, 0.8),
   HeuristicParameters(HEURISTIC::DYNAMIC, INIT::FURTHEST, 0.6),

   HeuristicParameters(HEURISTIC::DYNAMIC, INIT::NONE, 0),
   HeuristicParameters(HEURISTIC::DYNAMIC, INIT::NONE, 0.8),
   HeuristicParameters(HEURISTIC::DYNAMIC, INIT::HIGHER_AMOUNT, 0.4),
   HeuristicParameters(HEURISTIC::DYNAMIC, INIT::HIGHER_AMOUNT, 0.5),

   HeuristicParameters(HEURISTIC::DYNAMIC, INIT::HIGHER_AMOUNT, 0.6),
   HeuristicParameters(HEURISTIC::DYNAMIC, INIT::HIGHER_AMOUNT, 0.7),
   HeuristicParameters(HEURISTIC::DYNAMIC, INIT::HIGHER_AMOUNT, 1.2),
   HeuristicParameters(HEURISTIC::DYNAMIC, INIT::FURTHEST, 0.5),

   HeuristicParameters(HEURISTIC::DYNAMIC, INIT::NONE, 0.7),
   HeuristicParameters(HEURISTIC::DYNAMIC, INIT::HIGHER_AMOUNT, 1),
   HeuristicParameters(HEURISTIC::DYNAMIC, INIT::FURTHEST, 1.7),
   HeuristicParameters(HEURISTIC::DYNAMIC, INIT::FURTHEST, 2.2)};

CVRP::CVRP(const Input& input) : VRP(input) {
}

Solution CVRP::solve(unsigned exploration_level,
                     unsigned nb_threads,
                     const Timeout& timeout,
                     const std::vector<HeuristicParameters>& h_param) const {
  if (_input.vehicles.size() == 1 and !_input.has_skills() and
      _input.zero_amount().size() == 0 and !_input.has_shipments() and
<<<<<<< HEAD
      (_input.jobs.size() <= _input.vehicles[0].max_tasks)) {
=======
      (_input.jobs.size() <= _input.vehicles[0].max_tasks) and
      _input.vehicles[0].steps.empty()) {
>>>>>>> 8e8197f1
    // This is a plain TSP, no need to go through the trouble below.
    std::vector<Index> job_ranks(_input.jobs.size());
    std::iota(job_ranks.begin(), job_ranks.end(), 0);

    TSP p(_input, job_ranks, 0);

    RawRoute r(_input, 0);
    r.set_route(_input, p.raw_solve(nb_threads, timeout));

    return utils::format_solution(_input, {r});
  }

  // Use vector of parameters when passed for debugging, else use
  // predefined parameter set.
  const auto& parameters = (!h_param.empty())
                             ? h_param
                             : (_input.has_homogeneous_locations())
                                 ? homogeneous_parameters
                                 : heterogeneous_parameters;
  unsigned max_nb_jobs_removal = exploration_level;
  unsigned nb_init_solutions = h_param.size();

  if (nb_init_solutions == 0) {
    // Local search parameter.
    nb_init_solutions = 4 * (exploration_level + 1);
    if (exploration_level >= 4) {
      nb_init_solutions += 4;
    }
    if (exploration_level >= 5) {
      nb_init_solutions += 4;
    }
  }
  assert(nb_init_solutions <= parameters.size());

  std::vector<RawSolution> solutions(nb_init_solutions);
  std::vector<utils::SolutionIndicators> sol_indicators(nb_init_solutions);

  // Split the work among threads.
  std::vector<std::vector<std::size_t>>
    thread_ranks(nb_threads, std::vector<std::size_t>());
  for (std::size_t i = 0; i < nb_init_solutions; ++i) {
    thread_ranks[i % nb_threads].push_back(i);
  }

  std::exception_ptr ep = nullptr;
  std::mutex ep_m;

  auto run_solve = [&](const std::vector<std::size_t>& param_ranks) {
    try {
      // Decide time allocated for each search.
      Timeout search_time;
      if (timeout.has_value()) {
        search_time = timeout.value() / param_ranks.size();
      }

      for (auto rank : param_ranks) {
        auto& p = parameters[rank];

        switch (p.heuristic) {
        case HEURISTIC::INIT_ROUTES:
          solutions[rank] = heuristics::initial_routes<RawSolution>(_input);
          break;
        case HEURISTIC::BASIC:
          solutions[rank] =
            heuristics::basic<RawSolution>(_input, p.init, p.regret_coeff);
          break;
        case HEURISTIC::DYNAMIC:
          solutions[rank] =
            heuristics::dynamic_vehicle_choice<RawSolution>(_input,
                                                            p.init,
                                                            p.regret_coeff);
          break;
        }

        // Local search phase.
        LocalSearch ls(_input,
                       solutions[rank],
                       max_nb_jobs_removal,
                       search_time);
        ls.run();

        // Store solution indicators.
        sol_indicators[rank] = ls.indicators();
      }
    } catch (...) {
      ep_m.lock();
      ep = std::current_exception();
      ep_m.unlock();
    }
  };

  std::vector<std::thread> solving_threads;

  for (const auto& param_ranks : thread_ranks) {
    if (!param_ranks.empty()) {
      solving_threads.emplace_back(run_solve, param_ranks);
    }
  }

  for (auto& t : solving_threads) {
    t.join();
  }

  if (ep != nullptr) {
    std::rethrow_exception(ep);
  }

  auto best_indic =
    std::min_element(sol_indicators.cbegin(), sol_indicators.cend());

  return utils::format_solution(_input,
                                solutions[std::distance(sol_indicators.cbegin(),
                                                        best_indic)]);
}

} // namespace vroom<|MERGE_RESOLUTION|>--- conflicted
+++ resolved
@@ -143,12 +143,8 @@
                      const std::vector<HeuristicParameters>& h_param) const {
   if (_input.vehicles.size() == 1 and !_input.has_skills() and
       _input.zero_amount().size() == 0 and !_input.has_shipments() and
-<<<<<<< HEAD
-      (_input.jobs.size() <= _input.vehicles[0].max_tasks)) {
-=======
       (_input.jobs.size() <= _input.vehicles[0].max_tasks) and
       _input.vehicles[0].steps.empty()) {
->>>>>>> 8e8197f1
     // This is a plain TSP, no need to go through the trouble below.
     std::vector<Index> job_ranks(_input.jobs.size());
     std::iota(job_ranks.begin(), job_ranks.end(), 0);
