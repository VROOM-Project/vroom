--- conflicted
+++ resolved
@@ -2055,15 +2055,10 @@
                  IntraOrOpt,
                  IntraTwoOpt,
                  PDShift,
-<<<<<<< HEAD
                  RouteExchange,
                  SwapStar,
                  RouteSplit>::relocate_cost_lower_bound(Index v, Index r) {
-  Eval best_bound(INFINITE_COST, 0);
-=======
-                 RouteExchange>::relocate_cost_lower_bound(Index v, Index r) {
   Eval best_bound = NO_EVAL;
->>>>>>> 95c223fe
 
   for (std::size_t other_v = 0; other_v < _sol.size(); ++other_v) {
     if (other_v == v or
@@ -2110,19 +2105,12 @@
                  IntraOrOpt,
                  IntraTwoOpt,
                  PDShift,
-<<<<<<< HEAD
                  RouteExchange,
                  SwapStar,
                  RouteSplit>::relocate_cost_lower_bound(Index v,
                                                         Index r1,
                                                         Index r2) {
-  Eval best_bound(INFINITE_COST, 0);
-=======
-                 RouteExchange>::relocate_cost_lower_bound(Index v,
-                                                           Index r1,
-                                                           Index r2) {
   Eval best_bound = NO_EVAL;
->>>>>>> 95c223fe
 
   for (std::size_t other_v = 0; other_v < _sol.size(); ++other_v) {
     if (other_v == v or
