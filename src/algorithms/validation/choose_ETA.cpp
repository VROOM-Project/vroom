--- conflicted
+++ resolved
@@ -1384,23 +1384,17 @@
     v_types.insert(VIOLATION::MISSING_BREAK);
   }
 
-  UserCost user_cost_sum =
-    v.cost_is_duration() ? user_duration : utils::scale_to_user_cost(cost_sum);
+  UserCost user_cost_sum = v.cost_is_duration()
+                             ? user_duration
+                             : utils::scale_to_user_cost(eval_sum.cost);
 
   return Route(v.id,
                std::move(sol_steps),
-<<<<<<< HEAD
-               eval_sum,
-               setup,
-               service,
-               forward_wt,
-=======
                user_cost_sum,
+               user_duration,
                utils::scale_to_user_duration(setup),
                utils::scale_to_user_duration(service),
-               user_duration,
                user_waiting_time,
->>>>>>> 95c223fe
                priority,
                sum_deliveries,
                sum_pickups,
