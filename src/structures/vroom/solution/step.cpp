--- conflicted
+++ resolved
@@ -16,12 +16,8 @@
   : step_type(type),
     job_type(JOB_TYPE::SINGLE), // Dummy init.
     location(location),
-<<<<<<< HEAD
     id("0"),
-=======
-    id(0),
     setup(0),
->>>>>>> f7dfa76d
     service(0),
     load(load),
     arrival(0),
@@ -35,11 +31,8 @@
     job_type(job.type),
     location(job.location),
     id(job.id),
-<<<<<<< HEAD
     shipment_id(job.shipment_id),
-=======
     setup(setup),
->>>>>>> f7dfa76d
     service(job.service),
     load(load),
     description(job.description),
