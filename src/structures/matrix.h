/*
VROOM (Vehicle Routing Open-source Optimization Machine)
Copyright (C) 2015, Julien Coupey

This program is free software: you can redistribute it and/or modify
it under the terms of the GNU General Public License as published by
the Free Software Foundation, either version 3 of the License, or (at
your option) any later version.

This program is distributed in the hope that it will be useful, but
WITHOUT ANY WARRANTY; without even the implied warranty of
MERCHANTABILITY or FITNESS FOR A PARTICULAR PURPOSE. See the GNU
General Public License for more details.

You should have received a copy of the GNU General Public License
along with this program.  If not, see <http://www.gnu.org/licenses/>.
*/

#ifndef MATRIX_H
#define MATRIX_H
#include <iostream>
#include <algorithm>
#include <vector>
#include <cmath>
#include "./typedefs.h"
#include "../utils/exceptions.h"

template <class T>
class line{
 private:
  const index_t _row;
  const std::vector<std::pair<double, double>>* const _locations_ptr;

 public:
  line(index_t row,
       const std::vector<std::pair<double, double>>& locations):
    _row(row),
    _locations_ptr(&locations){
  }

  T operator[](index_t index) const {
    return (_row == index) ?
      3 * (std::numeric_limits<distance_t>::max() / 4):
      sqrt(std::pow((*_locations_ptr)[_row].first - (*_locations_ptr)[index].first, 2)
           + std::pow((*_locations_ptr)[_row].second - (*_locations_ptr)[index].second, 2));
  }
};

template <class T>
class matrix{
 private:
  std::vector<std::pair<double, double>> _locations;
  std::vector<line<T>> _lines;

 public:
  const line<T>& operator[](index_t index) const{
    return _lines[index];
  }

  matrix(std::vector<std::pair<double, double>> locations):
    _locations(locations){
    for(index_t i = 0; i < _locations.size(); ++i){
      _lines.emplace_back(i, _locations);
    }
  }

  matrix(){}

  std::size_t size() const{
    return _locations.size();
  }

  matrix<T> get_sub_matrix(const std::vector<index_t>& indices) const{
    std::vector<std::pair<double, double>> new_locations;
    std::transform(indices.begin(), indices.cend(),
                   std::back_inserter(new_locations),
                   [this](index_t i) {return _locations[i];});
    return matrix<T>(new_locations);
  }
<<<<<<< HEAD

  bool is_symmetric() const{
    return true;
  }
=======
>>>>>>> ea18eee9
};

#endif<|MERGE_RESOLUTION|>--- conflicted
+++ resolved
@@ -64,7 +64,7 @@
     }
   }
 
-  matrix(){}
+  matrix(std::size_t n){}
 
   std::size_t size() const{
     return _locations.size();
@@ -77,13 +77,10 @@
                    [this](index_t i) {return _locations[i];});
     return matrix<T>(new_locations);
   }
-<<<<<<< HEAD
 
   bool is_symmetric() const{
     return true;
   }
-=======
->>>>>>> ea18eee9
 };
 
 #endif