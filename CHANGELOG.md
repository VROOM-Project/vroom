--- conflicted
+++ resolved
@@ -19,11 +19,8 @@
 
 - Internal matrix problem with inconsistent `location_index` and `location` values (#909)
 - Silent fail on invalid output file (#553)
-<<<<<<< HEAD
 - Comparison of index-based and coordinates-based locations (#935)
-=======
 - `max_travel_time` parameter not taken into account in edge case (#884)
->>>>>>> 6282ee52
 
 ## [v1.13.0] - 2023-01-31
 
