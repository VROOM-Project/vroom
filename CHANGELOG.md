--- conflicted
+++ resolved
@@ -32,11 +32,8 @@
 - Refactor gain evaluation in operators to ease code maintenance and extension (#1266)
 - Remove `LOG_LS_OPERATORS` (#1263)
 - Update README to clarify high-level purpose and usage of the project (#1264)
-<<<<<<< HEAD
+- Remove unused breaks_travel_margin members from TWRoute and associated code (#1295)
 - Run routing requests in parallel (#1218)
-=======
-- Remove unused breaks_travel_margin members from TWRoute and associated code (#1295)
->>>>>>> b31662a7
 
 #### CI
 
