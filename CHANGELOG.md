--- conflicted
+++ resolved
@@ -31,11 +31,8 @@
 - Refactor gain evaluation in operators to ease code maintenance and extension (#1266)
 - Remove `LOG_LS_OPERATORS` (#1263)
 - Update README to clarify high-level purpose and usage of the project (#1264)
-<<<<<<< HEAD
+- Remove unused breaks_travel_margin members from TWRoute and associated code (#1295)
 - Inline small struct methods in `structures` (#1304)
-=======
-- Remove unused breaks_travel_margin members from TWRoute and associated code (#1295)
->>>>>>> ee6b55a8
 
 #### CI
 
